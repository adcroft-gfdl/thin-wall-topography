#!/usr/bin/env python

import numpy as np

def is_mesh_uniform(lon,lat):
    """Returns True if the input grid (lon,lat) is uniform and False otherwise"""
    def compare(array):
        eps = np.finfo( array.dtype ).eps # Precision of datatype
        delta = np.abs( array[1:] - array[:-1] ) # Difference along first axis
        error = np.abs( array )
        error = np.maximum( error[1:], error[:-1] ) # Error in difference
        derror = np.abs( delta - delta.flatten()[0] ) # Tolerance to which comparison can be made
        return np.all( derror < ( error + error.flatten()[0] ) )
    assert len(lon.shape) == len(lat.shape), "Arguments lon and lat must have the same rank"
    if len(lon.shape)==2: # 2D arralat
        assert lon.shape == lat.shape, "Arguments lon and lat must have the same shape"
    if len(lon.shape)>2 or len(lat.shape)>2:
        raise Exception("Arguments must be either both be 1D or both be 2D arralat")
    return compare(lat) and compare(lon.T)

class GMesh:
    """Describes 2D meshes for ESMs.

    Meshes have shape=(nj,ni) cells with (nj+1,ni+1) vertices with coordinates (lon,lat).

    When constructing, either provide 1d or 2d coordinates (lon,lat), or assume a
    uniform spherical grid with 'shape' cells covering the whole sphere with
    longitudes starting at lon0.

    Attributes:

    shape - (nj,ni)
    ni    - number of cells in i-direction (last)
    nj    - number of cells in j-direction (first)
    lon   - longitude of mesh (cell corners), shape (nj+1,ni=1)
    lat   - latitude of mesh (cell corners), shape (nj+1,ni=1)
    area  - area of cells, shape (nj,ni)
    """

    def __init__(self, shape=None, lon=None, lat=None, area=None, lon0=-180., from_cell_center=False, rfl=0):
        """Constructor for Mesh:
        shape - shape of cell array, (nj,ni)
        ni    - number of cells in i-direction (last index)
        nj    - number of cells in j-direction (first index)
        lon   - longitude of mesh (cell corners) (1d or 2d)
        lat   - latitude of mesh (cell corners) (1d or 2d)
        area  - area of cells (2d)
        lon0  - used when generating a spherical grid in absence of (lon,lat)
        rfl   - refining level of this mesh
        """
        if (shape is None) and (lon is None) and (lat is None): raise Exception('Either shape must be specified or both lon and lat')
        if (lon is None) and (lat is not None): raise Exception('Either shape must be specified or both lon and lat')
        if (lon is not None) and (lat is None): raise Exception('Either shape must be specified or both lon and lat')
        # Determine shape
        if shape is not None:
            (nj,ni) = shape
        else: # Determine shape from lon and lat
            if (lon is None) or (lat is None): raise Exception('Either shape must be specified or both lon and lat')
            if len(lon.shape)==1: ni = lon.shape[0]-1
            elif len(lon.shape)==2: ni = lon.shape[1]-1
            else: raise Exception('lon must be 1D or 2D.')
            if len(lat.shape)==1 or len(lat.shape)==2: nj = lat.shape[0]-1
            else: raise Exception('lat must be 1D or 2D.')
        if from_cell_center: # Replace cell center coordinates with node coordinates
            ni,nj = ni+1, nj+1
            tmp = np.zeros(ni+1)
            tmp[1:-1] = 0.5 * ( lon[:-1] + lon[1:] )
            tmp[0] = 1.5 * lon[0] - 0.5 * lon[1]
            tmp[-1] = 1.5 * lon[-1] - 0.5 * lon[-2]
            lon = tmp
            tmp = np.zeros(nj+1)
            tmp[1:-1] = 0.5 * ( lat[:-1] + lat[1:] )
            tmp[0] = 1.5 * lat[0] - 0.5 * lat[1]
            tmp[-1] = 1.5 * lat[-1] - 0.5 * lat[-2]
            lat = tmp
        self.ni = ni
        self.nj = nj
        self.shape = (nj,ni)
        # Check shape of arrays and construct 2d coordinates
        if lon is not None and lat is not None:
            if len(lon.shape)==1:
                if len(lat.shape)>1: raise Exception('lon and lat must either be both 1d or both 2d')
                if lon.shape[0] != ni+1: raise Exception('lon has the wrong length')
            if len(lat.shape)==1:
                if len(lon.shape)>1: raise Exception('lon and lat must either be both 1d or both 2d')
                if lat.shape[0] != nj+1: raise Exception('lat has the wrong length')
            if len(lon.shape)==2 and len(lat.shape)==2:
                if lon.shape != lat.shape: raise Exception('lon and lat are 2d and must be the same size')
                if lon.shape != (nj+1,ni+1): raise Exception('lon has the wrong size')
                self.lon = lon
                self.lat = lat
            else:
                self.lon, self.lat = np.meshgrid(lon,lat)
        else: # Construct coordinates
            lon1d = np.linspace(-90.,90.,nj+1)
            lat1d = np.linspace(lon0,lon0+360.,ni+1)
            self.lon, self.lat = np.meshgrid(lon1d,lat1d)
        if area is not None:
            if area.shape != (nj,ni): raise Exception('area has the wrong shape or size')
            self.area = area
        else:
            self.area = None

        self.rfl = rfl #refining level

    # def read_center_coords(self, lont, latt):
    #     if lont.shape != (self.nj,self.ni): raise Exception('Cell center lon has the wrong size')
    #     if latt.shape != (self.nj,self.ni): raise Exception('Cell center lat has the wrong size')
    #     self.lont, self.latt = lont, latt

    def __copy__(self):
        return GMesh(shape = self.shape, lon=self.lon, lat=self.lat, area=self.area)
    def copy(self):
        """Returns new instance with copied values"""
        return self.__copy__()
    def __repr__(self):
        return '<%s nj:%i ni:%i shape:(%i,%i)>'%(self.__class__.__name__,self.nj,self.ni,self.shape[0],self.shape[1])
    def __getitem__(self, key):
        return getattr(self, key)
    def transpose(self):
        """Transpose data swapping i-j indexes"""
        self.ni, self.nj = self.nj, self.ni
        self.shape = (self.nj, self.ni)
        self.lat, self.lon = self.lon.T, self.lat.T
        if self.area is not None: self.area = self.area.T
    def dump(self):
        """Dump Mesh to tty."""
        print(self)
        print('lon = ',self.lon)
        print('lat = ',self.lat)

    def plot(self, axis, subsample=1, linecolor='k', **kwargs):
        for i in range(0,self.ni+1,subsample):
            axis.plot(self.lon[:,i], self.lat[:,i], linecolor, **kwargs)
        for j in range(0,self.nj+1,subsample):
            axis.plot(self.lon[j,:], self.lat[j,:], linecolor, **kwargs)

    def pcolormesh(self, axis, data, **kwargs):
        return axis.pcolormesh( self.lon, self.lat, data, **kwargs)

    def __lonlat_to_XYZ(lon, lat):
        """Private method. Returns 3d coordinates (X,Y,Z) of spherical coordiantes (lon,lat)."""
        deg2rad = np.pi/180.
        lonr,latr = deg2rad*lon, deg2rad*lat
        return np.cos( latr )*np.cos( lonr ), np.cos( latr )*np.sin( lonr ), np.sin( latr )

    def __XYZ_to_lonlat(X, Y, Z):
        """Private method. Returns spherical coordinates (lon,lat) of 3d coordinates (X,Y,Z)."""
        rad2deg = 180./np.pi
        lat = np.arcsin( Z ) * rad2deg # -90 .. 90
        # Normalize X,Y to unit circle
        sub_roundoff = 2./np.finfo(X[0,0]).max
        R = 1. / ( np.sqrt(X*X + Y*Y) + sub_roundoff )
        lon = np.arccos( R*X ) * rad2deg # 0 .. 180
        lon = np.where( Y>=0, lon, -lon ) # Handle -180 .. 0
        return lon,lat

<<<<<<< HEAD
=======
    def interp_center_coords(self, work_in_3d=True):
        """Returns interpolated center coordinates from nodes"""

        def mean4(A):
            """Retruns a refined variable a with shape (2*nj+1,2*ni+1) by linearly interpolation A with shape (nj+1,ni+1)."""
            return 0.25 * ( ( A[:-1,:-1] + A[1:,1:] ) + ( A[1:,:-1] + A[:-1,1:] ) ) # Mid-point of cell on original mesh

        if work_in_3d:
            # Calculate 3d coordinates of nodes (X,Y,Z), Z points along pole, Y=0 at lon=0,180, X=0 at lon=+-90
            X,Y,Z = GMesh.__lonlat_to_XYZ(self.lon, self.lat)

            # Refine mesh in 3d and project onto sphere
            X,Y,Z = mean4(X), mean4(Y), mean4(Z)
            R = 1. / np.sqrt((X*X + Y*Y) + Z*Z)
            X,Y,Z = R*X, R*Y, R*Z

            # Normalize X,Y to unit circle
            #sub_roundoff = 2./np.finfo(X[0,0]).max
            #R = 1. / ( np.sqrt(X*X + Y*Y) + sub_roundoff )
            #X = R * X
            #Y = R * Y

            # Convert from 3d to spherical coordinates
            lon,lat = GMesh.__XYZ_to_lonlat(X, Y, Z)
        else:
            lon,lat = mean4(self.lon), mean4(self.lat)
        return lon, lat

>>>>>>> c792e224
    def coarsest_resolution(self, mask_idx=[]):
        """Returns the coarsest resolution at each grid"""
        def mdist(x1, x2):
            """Returns positive distance modulo 360."""
            return np.minimum(np.mod(x1 - x2, 360.0), np.mod(x2 - x1, 360.0))
        l, p = self.lon, self.lat
        del_lam = np.maximum(np.maximum(np.maximum(mdist(l[:-1,:-1], l[:-1,1:]), mdist(l[1:,:-1], l[1:,1:])),
                                        np.maximum(mdist(l[:-1,:-1], l[1:,:-1]), mdist(l[1:,1:], l[:-1,1:]))),
                             np.maximum(mdist(l[:-1,:-1], l[1:,1:]), mdist(l[1:,:-1], l[:-1,1:])))
        del_phi = np.maximum(np.maximum(np.maximum(np.abs(np.diff(p, axis=0))[:,1:], np.abs((np.diff(p, axis=0))[:,:-1])),
                                        np.maximum(np.abs(np.diff(p, axis=1))[1:,:], np.abs((np.diff(p, axis=1))[:-1,:]))),
                             np.maximum(np.abs(p[:-1,:-1]-p[1:,1:]), np.abs(p[1:,:-1]-p[:-1,1:])))
        if len(mask_idx)>0:
            for Js, Je, Is, Ie in mask_idx:
                jst, jed, ist, ied = Js*(2**self.rfl), Je*(2**self.rfl), Is*(2**self.rfl), Ie*(2**self.rfl)
                del_lam[jst:jed, ist:ied], del_phi[jst:jed, ist:ied] = 0.0, 0.0
        return del_lam, del_phi

    def refineby2(self, work_in_3d=True):
        """Returns new Mesh instance with twice the resolution"""

        def local_refine(A):
            """Retruns a refined variable a with shape (2*nj+1,2*ni+1) by linearly interpolation A with shape (nj+1,ni+1)."""
            nj,ni = A.shape
            a = np.zeros( (2*nj-1,2*ni-1) )
            a[::2,::2] = A[:,:] # Shared nodes
            a[::2,1::2] = 0.5 * ( A[:,:-1] + A[:,1:] ) # Mid-point along i-direction on original mesh
            a[1::2,::2] = 0.5 * ( A[:-1,:] + A[1:,:] ) # Mid-point along j-direction on original mesh
            a[1::2,1::2] = 0.25 * ( ( A[:-1,:-1] + A[1:,1:] ) + ( A[1:,:-1] + A[:-1,1:] ) ) # Mid-point of cell on original mesh
            return a

        if work_in_3d:
            # Calculate 3d coordinates of nodes (X,Y,Z), Z points along pole, Y=0 at lon=0,180, X=0 at lon=+-90
            X,Y,Z = GMesh.__lonlat_to_XYZ(self.lon, self.lat)

            # Refine mesh in 3d and project onto sphere
            X,Y,Z = local_refine(X), local_refine(Y), local_refine(Z)
            R = 1. / np.sqrt((X*X + Y*Y) + Z*Z)
            X,Y,Z = R*X, R*Y, R*Z

            # Normalize X,Y to unit circle
            #sub_roundoff = 2./np.finfo(X[0,0]).max
            #R = 1. / ( np.sqrt(X*X + Y*Y) + sub_roundoff )
            #X = R * X
            #Y = R * Y

            # Convert from 3d to spherical coordinates
            lon,lat = GMesh.__XYZ_to_lonlat(X, Y, Z)

        else:
            lon,lat = local_refine(self.lon), local_refine(self.lat)

        return GMesh(lon=lon, lat=lat, rfl=self.rfl+1)

    def rotate(self, y_rot=0, z_rot=0):
        """Sequentially apply a rotation about the Y-axis and then the Z-axis."""
        deg2rad = np.pi/180.
        # Calculate 3d coordinates of nodes (X,Y,Z), Z points along pole, Y=0 at lon=0,180, X=0 at lon=+-90
        X,Y,Z = GMesh.__lonlat_to_XYZ(self.lon, self.lat)
        # Rotate anti-clockwise about Y-axis
        C,S = np.cos( deg2rad*y_rot ), np.sin( deg2rad*y_rot )
        X,Z = C*X + S*Z, -S*X + C*Z
        # Rotate anti-clockwise about Y-axis
        C,S = np.cos( deg2rad*z_rot ), np.sin( deg2rad*z_rot )
        X,Y = C*X - S*Y, S*X + C*Y

        # Convert from 3d to spherical coordinates
        self.lon,self.lat = GMesh.__XYZ_to_lonlat(X, Y, Z)

        return self

    def coarsenby2(self, coarser_mesh):
        """Set the height for lower level Mesh by coarsening"""
        if(self.rfl == 0):
            raise Exception('Coarsest grid, no more coarsening possible!')

        coarser_mesh.height = 0.25*( self.height[::2,::2]
                                   + self.height[1::2,1::2]
                                   + self.height[1:-1:2,0:-1:2]
                                   + self.height[0:-1:2,1:-1:2])

    def find_nn_uniform_source(self, lon, lat, use_center=False):
        """Returns the i,j arrays for the indexes of the nearest neighbor point to grid (lon,lat)"""
        assert is_mesh_uniform(lon,lat), 'Grid (lon,lat) is not uniform, this method will not work properly'
        if len(lon.shape)==2:
            # Convert to 1D arrays
            lon,lat = lon[0,:],lat[:,0]
        sni,snj =lon.shape[0],lat.shape[0] # Shape of source
        # Spacing on uniform mesh
        dellon, dellat = (lon[-1]-lon[0])/(sni-1), (lat[-1]-lat[0])/(snj-1)
        # assert self.lat.max()<=lat.max()+0.5*dellat, 'Mesh has latitudes above range of regular grid '+str(self.lat.max())+' '+str(lat.max()+0.5*dellat)
        # assert self.lat.min()>=lat.min()-0.5*dellat, 'Mesh has latitudes below range of regular grid '+str(self.lat.min())+' '+str(lat.min()-0.5*dellat)
        if abs( (lon[-1]-lon[0])-360 )<=360.*np.finfo( lon.dtype ).eps:
            sni-=1 # Account for repeated longitude
        if use_center:
            lon_tgt, lat_tgt = self.interp_center_coords(work_in_3d=True)
        else:
            lon_tgt, lat_tgt = self.lon, self.lat
        # Nearest integer (the upper one if equidistant)
        nn_i = np.floor(np.mod(lon_tgt-lon[0]+0.5*dellon,360)/dellon)
        nn_j = np.floor(0.5+(lat_tgt-lat[0])/dellat)
        nn_j = np.minimum(nn_j, snj-1)
        assert nn_j.min()>=0, 'Negative j index calculated! j='+str(nn_j.min())
        assert nn_j.max()<snj, 'Out of bounds j index calculated! j='+str(nn_j.max())
        assert nn_i.min()>=0, 'Negative i index calculated! i='+str(nn_i.min())
        assert nn_i.max()<sni, 'Out of bounds i index calculated! i='+str(nn_i.max())
        return nn_i.astype(int),nn_j.astype(int)

    def source_hits(self, xs, ys, use_center=False, singularity_radius=0.25):
        """Returns an mask array of 1's if a cell with center (xs,ys) is intercepted by a node
           on the mesh, 0 if no node falls in a cell"""
        # Indexes of nearest xs,ys to each node on the mesh
        i,j = self.find_nn_uniform_source(xs,ys,use_center=use_center)
        sni,snj = xs.shape[0],ys.shape[0] # Shape of source
        hits = np.zeros((snj,sni))
        if singularity_radius>0: hits[np.abs(ys)>90-singularity_radius] = 1
        hits[j,i] = 1
        return hits

<<<<<<< HEAD
    def refine_loop(self, src_lon, src_lat, max_stages=32, max_mb=2000, fixed_refine_level=-1, work_in_3d=True,
                    resolution_limit=False, mask_res=[], singularity_radius=0.25, verbose=True):
=======
    def refine_loop(self, src_lon, src_lat, max_stages=32, max_mb=2000, fixed_refine_level=-1, work_in_3d=True, verbose=True,
                    use_center=False, resolution_limit=False, mask_res=[], singularity_radius=0.25):
>>>>>>> c792e224
        """Repeatedly refines the mesh until all cells in the source grid are intercepted by mesh nodes.
           Returns a list of the refined meshes starting with parent mesh."""
        GMesh_list, this = [self], self
        hits = this.source_hits(src_lon, src_lat, use_center=use_center, singularity_radius=singularity_radius)
        nhits, prev_hits, mb = hits.sum().astype(int), 0, 2*8*this.shape[0]*this.shape[1]/1024/1024
        if verbose: print('Refine level', this.rfl, repr(this), 'Hit', nhits, 'out of', hits.size, 'cells (%.4f'%mb,'Mb)')
<<<<<<< HEAD
        fine = False
        if resolution_limit:
            sni,snj = src_lon.shape[0],src_lat.shape[0]
            dellon_s, dellat_s = (src_lon[-1]-src_lon[0])/(sni-1), (src_lat[-1]-src_lat[0])/(snj-1)
            del_lam, del_phi = this.coarsest_resolution(mask_idx=mask_res)
            dellon_t, dellat_t = del_lam.max(), del_phi.max()
            fine = (dellon_t<=dellon_s) and (dellat_t<=dellat_s)
        converged = np.all(hits) or (nhits==prev_hits) or (resolution_limit and fine)
        # Conditions to refine
        # 1) Not all cells are intercepted
        # 2) A refinement intercepted more cells
        # 3) [if resolution_limit] Coarsest resolution in each direction is coarser than source.
        #    This avoids the excessive refinement which is essentially extrapolation.
        while(((not converged) and (len(GMesh_list)<max_stages) and (4*mb<max_mb) and (fixed_refine_level==-1)) or (this.rfl<fixed_refine_level)):
            this = this.refineby2(work_in_3d=work_in_3d)
            hits = this.source_hits(src_lon, src_lat, singularity_radius=singularity_radius)
=======
        # Conditions to refine
        # 1) Not all cells are intercepted
        # 2) A refinement intercepted more cells
        # 3) [if resolution_limit] Coarsest resolution in each direction is finer than source.
        #    This avoids the excessive refinement which is essentially extrapolation.
        fine = False
        if resolution_limit:
            sni,snj = src_lon.shape[0],src_lat.shape[0]
            dellon_s, dellat_s = (src_lon[-1]-src_lon[0])/(sni-1), (src_lat[-1]-src_lat[0])/(snj-1)
            del_lam, del_phi = this.coarsest_resolution(mask_idx=mask_res)
            dellon_t, dellat_t = del_lam.max(), del_phi.max()
            fine = (dellon_t<=dellon_s) and (dellat_t<=dellat_s)
        converged = np.all(hits) or (nhits==prev_hits) or (resolution_limit and fine)

        while(((not converged) and (len(GMesh_list)<max_stages) and (4*mb<max_mb) and (fixed_refine_level==-1)) or (this.rfl<fixed_refine_level)):
            this = this.refineby2(work_in_3d=work_in_3d)
            hits = this.source_hits(src_lon, src_lat, use_center=use_center, singularity_radius=singularity_radius)
>>>>>>> c792e224
            nhits, prev_hits, mb = hits.sum().astype(int), nhits, 2*8*this.shape[0]*this.shape[1]/1024/1024
            if resolution_limit:
                del_lam, del_phi = this.coarsest_resolution(mask_idx=mask_res)
                dellon_t, dellat_t = del_lam.max(), del_phi.max()
                fine = (dellon_t<=dellon_s) and (dellat_t<=dellat_s)
            converged = np.all(hits) or (nhits==prev_hits) or (resolution_limit and fine)
            if nhits>prev_hits or this.rfl<=fixed_refine_level:
                GMesh_list.append( this )
                if verbose: print('Refine level', this.rfl, this, 'Hit', nhits, 'out of', hits.size, 'cells (%.4f'%mb,'Mb)')

        if not converged:
            print("Warning: Maximum number of allowed refinements reached without all source cells hit.")

        return GMesh_list

    def project_source_data_onto_target_mesh(self,xs,ys,zs,use_center=False):
        """Returns the array on target mesh with values equal to the nearest-neighbor source point data"""
        # if xs.shape != ys.shape: raise Exception('xs and ys must be the same shape')
<<<<<<< HEAD
        nns_i,nns_j = self.find_nn_uniform_source(xs,ys)
        self.height = np.zeros((self.nj+1,self.ni+1))
=======
        nns_i,nns_j = self.find_nn_uniform_source(xs,ys,use_center=use_center)
        if use_center:
            self.height = np.zeros((self.nj,self.ni))
        else:
            self.height = np.zeros((self.nj+1,self.ni+1))
>>>>>>> c792e224
        self.height[:,:] = zs[nns_j[:,:],nns_i[:,:]]
        return<|MERGE_RESOLUTION|>--- conflicted
+++ resolved
@@ -155,8 +155,6 @@
         lon = np.where( Y>=0, lon, -lon ) # Handle -180 .. 0
         return lon,lat
 
-<<<<<<< HEAD
-=======
     def interp_center_coords(self, work_in_3d=True):
         """Returns interpolated center coordinates from nodes"""
 
@@ -185,7 +183,6 @@
             lon,lat = mean4(self.lon), mean4(self.lat)
         return lon, lat
 
->>>>>>> c792e224
     def coarsest_resolution(self, mask_idx=[]):
         """Returns the coarsest resolution at each grid"""
         def mdist(x1, x2):
@@ -305,20 +302,14 @@
         hits[j,i] = 1
         return hits
 
-<<<<<<< HEAD
     def refine_loop(self, src_lon, src_lat, max_stages=32, max_mb=2000, fixed_refine_level=-1, work_in_3d=True,
-                    resolution_limit=False, mask_res=[], singularity_radius=0.25, verbose=True):
-=======
-    def refine_loop(self, src_lon, src_lat, max_stages=32, max_mb=2000, fixed_refine_level=-1, work_in_3d=True, verbose=True,
-                    use_center=False, resolution_limit=False, mask_res=[], singularity_radius=0.25):
->>>>>>> c792e224
+                    use_center=False, resolution_limit=False, mask_res=[], singularity_radius=0.25, verbose=True):
         """Repeatedly refines the mesh until all cells in the source grid are intercepted by mesh nodes.
            Returns a list of the refined meshes starting with parent mesh."""
         GMesh_list, this = [self], self
         hits = this.source_hits(src_lon, src_lat, use_center=use_center, singularity_radius=singularity_radius)
         nhits, prev_hits, mb = hits.sum().astype(int), 0, 2*8*this.shape[0]*this.shape[1]/1024/1024
         if verbose: print('Refine level', this.rfl, repr(this), 'Hit', nhits, 'out of', hits.size, 'cells (%.4f'%mb,'Mb)')
-<<<<<<< HEAD
         fine = False
         if resolution_limit:
             sni,snj = src_lon.shape[0],src_lat.shape[0]
@@ -335,25 +326,6 @@
         while(((not converged) and (len(GMesh_list)<max_stages) and (4*mb<max_mb) and (fixed_refine_level==-1)) or (this.rfl<fixed_refine_level)):
             this = this.refineby2(work_in_3d=work_in_3d)
             hits = this.source_hits(src_lon, src_lat, singularity_radius=singularity_radius)
-=======
-        # Conditions to refine
-        # 1) Not all cells are intercepted
-        # 2) A refinement intercepted more cells
-        # 3) [if resolution_limit] Coarsest resolution in each direction is finer than source.
-        #    This avoids the excessive refinement which is essentially extrapolation.
-        fine = False
-        if resolution_limit:
-            sni,snj = src_lon.shape[0],src_lat.shape[0]
-            dellon_s, dellat_s = (src_lon[-1]-src_lon[0])/(sni-1), (src_lat[-1]-src_lat[0])/(snj-1)
-            del_lam, del_phi = this.coarsest_resolution(mask_idx=mask_res)
-            dellon_t, dellat_t = del_lam.max(), del_phi.max()
-            fine = (dellon_t<=dellon_s) and (dellat_t<=dellat_s)
-        converged = np.all(hits) or (nhits==prev_hits) or (resolution_limit and fine)
-
-        while(((not converged) and (len(GMesh_list)<max_stages) and (4*mb<max_mb) and (fixed_refine_level==-1)) or (this.rfl<fixed_refine_level)):
-            this = this.refineby2(work_in_3d=work_in_3d)
-            hits = this.source_hits(src_lon, src_lat, use_center=use_center, singularity_radius=singularity_radius)
->>>>>>> c792e224
             nhits, prev_hits, mb = hits.sum().astype(int), nhits, 2*8*this.shape[0]*this.shape[1]/1024/1024
             if resolution_limit:
                 del_lam, del_phi = this.coarsest_resolution(mask_idx=mask_res)
@@ -372,15 +344,10 @@
     def project_source_data_onto_target_mesh(self,xs,ys,zs,use_center=False):
         """Returns the array on target mesh with values equal to the nearest-neighbor source point data"""
         # if xs.shape != ys.shape: raise Exception('xs and ys must be the same shape')
-<<<<<<< HEAD
-        nns_i,nns_j = self.find_nn_uniform_source(xs,ys)
-        self.height = np.zeros((self.nj+1,self.ni+1))
-=======
         nns_i,nns_j = self.find_nn_uniform_source(xs,ys,use_center=use_center)
         if use_center:
             self.height = np.zeros((self.nj,self.ni))
         else:
             self.height = np.zeros((self.nj+1,self.ni+1))
->>>>>>> c792e224
         self.height[:,:] = zs[nns_j[:,:],nns_i[:,:]]
         return