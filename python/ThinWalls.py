from GMesh import GMesh
import numpy

class Stats:
    """Container for statistics fields

    shape - shape of these arrays
    low   - minimum value
    hgh   - maximum value
    ave   - mean value
    """
    def __init__(self, shape, mean=None, min=None, max=None):
        self.shape = shape
        self.low = numpy.zeros(shape)
        self.hgh = numpy.zeros(shape)
        self.ave = numpy.zeros(shape)
        if (mean is not None) and (min is not None) and (max is not None):
            self.set(min, max, mean)
        else:
            if mean is not None: self.set_equal(mean)
            if min is not None: self.set_equal(min)
            if max is not None: self.set_equal(max)
    def __repr__(self):
        return '<Stats shape:(%i,%i)>'%(self.shape[0], self.shape[1])
    def __copy__(self):
        return Stats(self.shape, mean=self.ave, min=self.low, max=self.hgh)
    def copy(self):
        """Returns new instance with copied values"""
        return self.__copy__()
    def dump(self):
        print('min:')
        print(self.low)
        print('mean:')
        print(self.ave)
        print('max:')
        print(self.hgh)
    def set_equal(self, values):
        assert values.shape == self.shape, 'Data has the wrong shape!'
        self.ave = values.copy()
        self.low = values.copy()
        self.hgh = values.copy()
    def set(self, min, max, mean):
        assert min.shape == self.shape, 'Min data has the wrong shape!'
        assert max.shape == self.shape, 'Max data has the wrong shape!'
        assert mean.shape == self.shape, 'Mean data has the wrong shape!'
        self.ave = mean.copy()
        self.low = min.copy()
        self.hgh = max.copy()
    def mean4(self):
        """Return 2d/4-point mean"""
        return 0.25*( (self.ave[::2,::2]+self.ave[1::2,1::2]) + (self.ave[::2,1::2]+self.ave[1::2,::2]) )
    def min4(self):
        """Return 2d/4-point minimum"""
        return numpy.minimum( numpy.minimum( self.low[::2,::2], self.low[1::2,1::2]),
                              numpy.minimum( self.low[::2,1::2], self.low[1::2,::2]) )
    def max4(self):
        """Return 2d/4-point maximum"""
        return numpy.maximum( numpy.maximum( self.hgh[::2,::2], self.hgh[1::2,1::2]),
                              numpy.maximum( self.hgh[::2,1::2], self.hgh[1::2,::2]) )
    def mean2u(self):
        """Return 2d/2-point mean on u-edges"""
        return 0.5*( self.ave[::2,::2] + self.ave[1::2,::2] )
    def min2u(self):
        """Return 2d/2-point minimum on u-edges"""
        return numpy.minimum( self.low[::2,::2], self.low[1::2,::2] )
    def max2u(self):
        """Return 2d/2-point maximum on u-edges"""
        return numpy.maximum( self.hgh[::2,::2], self.hgh[1::2,::2] )
    def mean2v(self):
        """Return 2d/2-point mean on v-edges"""
        return 0.5*( self.ave[::2,::2] + self.ave[::2,1::2] )
    def min2v(self):
        """Return 2d/2-point minimum on v-edges"""
        return numpy.minimum( self.low[::2,::2], self.low[::2,1::2] )
    def max2v(self):
        """Return 2d/2-point maximum on v-edges"""
        return numpy.maximum( self.hgh[::2,::2], self.hgh[::2,1::2] )
    def flip(self, axis):
        """Flip the data along the given axis"""
        self.low = numpy.flip(self.low, axis=axis)
        self.ave = numpy.flip(self.ave, axis=axis)
        self.hgh = numpy.flip(self.hgh, axis=axis)
    def transpose(self):
        """Transpose data swapping i-j indexes"""
        self.low = self.low.T
        self.ave = self.ave.T
        self.hgh = self.hgh.T
        self.shape = self.low.shape

class ThinWalls(GMesh):
    """Container for thin wall topographic data and mesh.

    Additional members:
    c_simple - elevation statistics of cell, shape (nj,ni)
    u_simple - elevation statistics of western edge of cell, shape (nj,ni+1)
    v_simple - elevation statistics of southern edge of cell, shape (nj+1,nj)
    shapeu  - shape of zu_simple_mean, ie. =(nj,ni+1)
    shapev  - shape of zv_simple_mean, ie. =(nj+1,ni)

    Extends the GMesh class.
    """

    def __init__(self, *args, **kwargs):
        """Constructor for ThinWalls."""
        GMesh.__init__(self, *args, **kwargs)
        self.shapeu = (self.nj, self.ni+1)
        self.shapev = (self.nj+1, self.ni)
        self.c_simple = Stats(self.shape)
        self.u_simple = Stats(self.shapeu)
        self.v_simple = Stats(self.shapev)
        self.c_effective = Stats(self.shape)
        self.u_effective = Stats(self.shapeu)
        self.v_effective = Stats(self.shapev)
    def __copy__(self):
        copy = ThinWalls(shape=self.shape, lon=self.lon, lat=self.lat)
        copy.c_simple = self.c_simple.copy()
        copy.u_simple = self.u_simple.copy()
        copy.v_simple = self.v_simple.copy()
        copy.c_effective = self.c_effective.copy()
        copy.u_effective = self.u_effective.copy()
        copy.v_effective = self.v_effective.copy()
        return copy
    def copy(self):
        """Returns new instance with copied values"""
        return self.__copy__()
    def transpose(self):
        """Transpose data swapping i-j indexes"""
        super().transpose()
        self.c_simple.transpose()
        self.u_simple.transpose()
        self.v_simple.transpose()
        self.u_simple, self.v_simple = self.v_simple, self.u_simple
        self.c_effective.transpose()
        self.u_effective.transpose()
        self.v_effective.transpose()
        self.u_effective, self.v_effective = self.v_effective, self.u_effective
        self.shape = self.c_effective.shape
        self.shapeu = self.u_effective.shape
        self.shapev = self.v_effective.shape
    def refine(self):
        """Returns new ThinWalls instance with twice the resolution."""
        M = super().refineby2()
        return ThinWalls(lon=M.lon, lat=M.lat)
    def dump(self):
        """Dump Mesh to tty."""
        super().dump()
        self.c_simple.dump()
        self.u_simple.dump()
        self.v_simple.dump()
        self.c_effective.dump()
        self.u_effective.dump()
        self.v_effective.dump()
    def set_cell_mean(self, data):
        """Set elevation of cell center."""
        assert data.shape==self.shape, 'data argument has wrong shape'
        self.c_simple.set_equal(data)
    def set_edge_mean(self, datau, datav):
        """Set elevation of cell edges u,v."""
        assert datau.shape==self.shapeu, 'datau argument has wrong shape'
        assert datav.shape==self.shapev, 'datav argument has wrong shape'
        self.u_simple.set_equal(datau)
        self.v_simple.set_equal(datav)
    def init_effective_values(self):
        """Initialize effective values by setting equal to simple values."""
        self.c_effective = self.c_simple.copy()
        self.u_effective = self.u_simple.copy()
        self.v_effective = self.v_simple.copy()
    def set_edge_to_step(self):
        """Set elevation of cell edges to step topography."""
        tmp = numpy.zeros(self.shapeu)
        tmp[:,1:-1] = numpy.maximum( self.c_simple.ave[:,:-1], self.c_simple.ave[:,1:] )
        tmp[:,0] = self.c_simple.ave[:,0]
        tmp[:,-1] = self.c_simple.ave[:,-1]
        self.u_simple.set_equal( tmp )
        tmp = numpy.zeros(self.shapev)
        tmp[1:-1,:] = numpy.maximum( self.c_simple.ave[:-1,:], self.c_simple.ave[1:,:] )
        tmp[0,:] = self.c_simple.ave[0,:]
        tmp[-1,:] = self.c_simple.ave[-1,:]
        self.v_simple.set_equal( tmp )
    def push_corners(self, update_interior_mean_max=True):
        """Folds out tallest corners. Acts only on "effective" values.

        A convex corner within a coarse grid cell can be made into a
        concave corner without changing connectivity across the major
        parts of the cell. The cross-corner connection for the minor
        part of the cell is eliminated."""

        print("Begin push_corners")
        print("  SW: ", end="")
        self.push_corners_sw(update_interior_mean_max=update_interior_mean_max)
        # Alias
        C, U, V = self.c_effective, self.u_effective, self.v_effective
        # Flip in j direction
        C.flip(axis=0)
        U.flip(axis=0)
        V.flip(axis=0)
        print("  NW: ", end="")
        self.push_corners_sw(update_interior_mean_max=update_interior_mean_max) # Push NW
        # Flip in i direction
        C.flip(axis=1)
        U.flip(axis=1)
        V.flip(axis=1)
        print("  NE: ", end="")
        self.push_corners_sw(update_interior_mean_max=update_interior_mean_max) # Push NE
        # Flip in j direction
        C.flip(axis=0)
        U.flip(axis=0)
        V.flip(axis=0)
        print("  SE: ", end="")
        self.push_corners_sw(update_interior_mean_max=update_interior_mean_max) # Push SE
        # Flip in i direction
        C.flip(axis=1)
        U.flip(axis=1)
        V.flip(axis=1)
    def push_corners_sw(self, update_interior_mean_max=True):
        """Folds out SW corner is it is the highest ridge. Acts only on "effective" values.

        A convex corner within a coarse grid cell can be made into a
        concave corner without changing connectivity across the major
        parts of the cell. The cross-corner connection for the minor
        part of the cell is eliminated."""
        # Alias
        C,U,V = self.c_effective,self.u_effective,self.v_effective
        # Inner SW corner
        crnr_min = numpy.minimum( U.low[::2,1::2], V.low[1::2,::2] )    # Min or "sill" for SW corner
        crnr_mean = 0.5*( U.ave[::2,1::2] + V.ave[1::2,::2] )         # Mean for SW corner
        crnr_max = numpy.maximum( U.hgh[::2,1::2], V.hgh[1::2,::2] )    # Max for SW corner
        # Values for the coarse cell outside of the SW corner
        opp_ridge = numpy.maximum( U.low[1::2,1::2], V.low[1::2,1::2] ) # Ridge for NE corner
        opp_cmean = ( ( C.ave[::2,1::2] + C.ave[1::2,::2] ) + C.ave[1::2,1::2] )/3 # Mean of outer cells
        j,i = numpy.nonzero( crnr_min>opp_ridge )  # Find where the SW corner has the highest sill
        if len(i)>0:
            J,I = 2*j,2*i
            # Replace inner minimum values with ridge value
            # - set inner SW corner sill to peak of the NW ridge to avoid introducing a new deep diagonal
            #   connection across the interior of the coarse cell
            U.low[J,I+1] = opp_ridge[j,i]
            V.low[J+1,I] = opp_ridge[j,i]
            # ????? No replace inner mean and max ???? Not used?
            # Override outer SW edge values with SW corner inner values
            U.low[J,I] = numpy.maximum( U.low[J,I], crnr_min[j,i] )
            V.low[J,I] = numpy.maximum( V.low[J,I], crnr_min[j,i] )
            U.ave[J,I] = numpy.maximum( U.ave[J,I], crnr_mean[j,i] )
            V.ave[J,I] = numpy.maximum( V.ave[J,I], crnr_mean[j,i] )
            U.hgh[J,I] = numpy.maximum( U.hgh[J,I], crnr_max[j,i] )
            V.hgh[J,I] = numpy.maximum( V.hgh[J,I], crnr_max[j,i] )
            # Override SW cell values with outer values from coarse cell
            C.low[J,I] = opp_ridge[j,i] # This will be taller than other minimums but is it lower than opp_cmean ????
            if update_interior_mean_max:
                C.ave[J,I] = numpy.maximum( C.ave[J,I], opp_cmean[j,i] ) # Avoids changing the mean of the remaining coarse cell
                C.hgh[J,I] = numpy.maximum( C.hgh[J,I], opp_ridge[j,i] )   # Will be taller than cell means?
                #opp_ridge = 0.5*( U.ave[1::2,1::2] + V.ave[1::2,1::2] ) # Ridge for NE corner
                U.ave[J,I+1] = opp_ridge[j,i]
                V.ave[J+1,I] = opp_ridge[j,i]
                #opp_ridge = numpy.maximum( U.hgh[1::2,1::2], V.hgh[1::2,1::2] ) # Ridge for NE corner
                U.hgh[J,I+1] = opp_ridge[j,i]
                V.hgh[J+1,I] = opp_ridge[j,i]
        print(j.size, " pushed")
    def lower_tallest_buttress(self):
        """Lower tallest barrier to remove buttress"""
        # Alias lowest
        C,U,V = self.c_effective.low,self.u_effective.low,self.v_effective.low
        print("Begin lower_tallest_buttress")
        # Find where the S ridge is higher than other 3
        oppo3 = numpy.maximum( U[1::2,1::2], numpy.maximum( V[1::2,::2], V[1::2,1::2] ) )
        j,i = numpy.nonzero( U[::2,1::2]>oppo3 )
        U[2*j,2*i+1] = oppo3[j,i]
        print("  S ridge (low): ", j.size, ' removed')
        # Find where the N ridge is higher than other 3
        oppo3 = numpy.maximum( U[::2,1::2], numpy.maximum( V[1::2,::2], V[1::2,1::2] ) )
        j,i = numpy.nonzero( U[1::2,1::2]>oppo3 )
        U[2*j+1,2*i+1] = oppo3[j,i]
        print("  N ridge (low): ", j.size, ' removed')
        # Find where the W ridge is higher than other 3
        oppo3 = numpy.maximum( V[1::2,1::2], numpy.maximum( U[::2,1::2], U[1::2,1::2] ) )
        j,i = numpy.nonzero( V[1::2,::2]>oppo3 )
        V[2*j+1,2*i] = oppo3[j,i]
        print("  W ridge (low): ", j.size, ' removed')
        # Find where the E ridge is higher than other 3
        oppo3 = numpy.maximum( V[1::2,::2], numpy.maximum( U[::2,1::2], U[1::2,1::2] ) )
        j,i = numpy.nonzero( V[1::2,1::2]>oppo3 )
        V[2*j+1,2*i+1] = oppo3[j,i]
        print("  E ridge (low): ", j.size, ' removed')
        # Alias for averages
        C,U,V = self.c_effective.ave,self.u_effective.ave,self.v_effective.ave
        # Find where the S ridge is higher than other 3
        oppo3 = numpy.maximum( U[1::2,1::2], numpy.maximum( V[1::2,::2], V[1::2,1::2] ) )
        j,i = numpy.nonzero( U[::2,1::2]>oppo3 )
        U[2*j,2*i+1] = oppo3[j,i]
        print("  S ridge (ave): ", j.size, ' removed')
        # Find where the N ridge is higher than other 3
        oppo3 = numpy.maximum( U[::2,1::2], numpy.maximum( V[1::2,::2], V[1::2,1::2] ) )
        j,i = numpy.nonzero( U[1::2,1::2]>oppo3 )
        U[2*j+1,2*i+1] = oppo3[j,i]
        print("  N ridge (ave): ", j.size, ' removed')
        # Find where the W ridge is higher than other 3
        oppo3 = numpy.maximum( V[1::2,1::2], numpy.maximum( U[::2,1::2], U[1::2,1::2] ) )
        j,i = numpy.nonzero( V[1::2,::2]>oppo3 )
        V[2*j+1,2*i] = oppo3[j,i]
        print("  W ridge (ave): ", j.size, ' removed')
        # Find where the E ridge is higher than other 3
        oppo3 = numpy.maximum( V[1::2,::2], numpy.maximum( U[::2,1::2], U[1::2,1::2] ) )
        j,i = numpy.nonzero( V[1::2,1::2]>oppo3 )
        V[2*j+1,2*i+1] = oppo3[j,i]
        print("  E ridge (ave): ", j.size, ' removed')
    def fold_out_central_ridges(self, er=False):
        """Folded out interior ridges to the sides of the coarse cell"""
        print("Begin fold_out_central_ridges")
        print("  S: ", end="")
        self.fold_out_central_ridge_s()
        if er:
            print("  S=N: ", end="")
            self.fold_out_central_ridge_ns()
        # Alias
        C, U, V = self.c_effective, self.u_effective, self.v_effective
        # Flip in j direction so j=S, i=E
        C.flip(axis=0)
        U.flip(axis=0)
        V.flip(axis=0)
        print("  N: ", end="")
        self.fold_out_central_ridge_s()
        # Transpose so j=E, i=S
        C.transpose()
        U.transpose()
        V.transpose()
        self.u_effective,self.v_effective = self.v_effective,self.u_effective
        C, U, V = self.c_effective, self.u_effective, self.v_effective
        print("  W: ", end="")
        self.fold_out_central_ridge_s()
        if er:
            print("  W=E: ", end="")
            self.fold_out_central_ridge_ns()
        # Flip in j direction so j=W, i=S
        C.flip(axis=0)
        U.flip(axis=0)
        V.flip(axis=0)
        print("  E: ", end="")
        self.fold_out_central_ridge_s()
        # Undo transformations
        C.transpose()
        U.transpose()
        V.transpose()
        self.u_effective,self.v_effective = self.v_effective,self.u_effective
        C, U, V = self.c_effective, self.u_effective, self.v_effective
        C.flip(axis=0)
        U.flip(axis=0)
        V.flip(axis=0)
        C.flip(axis=1)
        U.flip(axis=1)
        V.flip(axis=1)
    def fold_out_central_ridge_s(self):
        """An interior east-west ridge is folded out to the southern outer edges if it
        is the tallest central ridge and the south is the taller half to expand to."""
        # Alias
        C,U,V = self.c_effective,self.u_effective,self.v_effective
        ew_ridge_low = numpy.minimum( V.low[1::2,::2], V.low[1::2,1::2] )
        #ew_ridge_hgh = numpy.maximum( V.hgh[1::2,::2], V.hgh[1::2,1::2] )
        #ew_ridge_ave = 0.5*( V.low[1::2,::2] + V.low[1::2,1::2] )
        ns_ridge_low_min = numpy.minimum( U.low[::2,1::2], U.low[1::2,1::2] )
        ns_ridge_low_max = numpy.maximum( U.low[::2,1::2], U.low[1::2,1::2] )
        # Coarse cell index j,i
        j,i = numpy.nonzero(
              ( ( ew_ridge_low>ns_ridge_low_min) & (ew_ridge_low>=ns_ridge_low_max ) ) # E-W ridge is the taller ridge
              & (
                  ( U.low[::2,1::2] > U.low[1::2,1::2] ) # Southern buttress is taller than north
                  | (
                      ( U.low[::2,1::2] >= U.low[1::2,1::2] ) # Southern buttress is equal to the north
                      & (
                          ( C.low[::2,::2]+C.low[::2,1::2] > C.low[1::2,::2]+C.low[1::2,1::2] ) | # Southern cells are higher than north on average
                          ( V.low[:-1:2,::2]+V.low[:-1:2,1::2] > V.low[2::2,::2]+V.low[2::2,1::2] ) # Southern edges are higher than north on average
                ) ) ) )
        J,I = 2*j,2*i
        # Outer edges of southern half
        U.low[J,I] = numpy.maximum( U.low[J,I], ew_ridge_low[j,i] )
        V.low[J,I] = numpy.maximum( V.low[J,I], ew_ridge_low[j,i] )
        V.low[J,I+1] = numpy.maximum( V.low[J,I+1], ew_ridge_low[j,i] )
        U.low[J,I+2] = numpy.maximum( U.low[J,I+2], ew_ridge_low[j,i] )
        # Replace E-W ridge
        V.low[J+1,I] = ns_ridge_low_min[j,i]
        V.low[J+1,I+1] = ns_ridge_low_min[j,i]
        # Southern cells
        C.low[J,I] = ns_ridge_low_min[j,i]
        C.low[J,I+1] = ns_ridge_low_min[j,i]
        U.low[J,I+1] = ns_ridge_low_min[j,i]
        print(j.size, " folded")
    def fold_out_central_ridge_ns(self):
        """An interior east-west ridge is folded out to the southern outer edges if it
        is the tallest central ridge and the south is the taller half to expand to."""
        # Alias
        C,U,V = self.c_effective,self.u_effective,self.v_effective
        ew_ridge_low = numpy.minimum( V.low[1::2,::2], V.low[1::2,1::2] )
        #ew_ridge_hgh = numpy.maximum( V.hgh[1::2,::2], V.hgh[1::2,1::2] )
        #ew_ridge_ave = 0.5*( V.low[1::2,::2] + V.low[1::2,1::2] )
        ns_ridge_low_min = numpy.minimum( U.low[::2,1::2], U.low[1::2,1::2] )
        ns_ridge_low_max = numpy.maximum( U.low[::2,1::2], U.low[1::2,1::2] )
        # Coarse cell index j,i
        j,i = numpy.nonzero(
              (  ( ew_ridge_low>ns_ridge_low_min) & (ew_ridge_low>=ns_ridge_low_max ) ) # E-W ridge is the taller ridge
            & (  ( U.low[::2,1::2] == U.low[1::2,1::2] ) # Southern buttress is equal to the north
               & ( C.low[::2,::2]+C.low[::2,1::2] == C.low[1::2,::2]+C.low[1::2,1::2] )  # Southern cells are equal to north on average
               & ( V.low[:-1:2,::2]+V.low[:-1:2,1::2] == V.low[2::2,::2]+V.low[2::2,1::2] ) # Southern edges are equal to north on average
              ) )
        J,I = 2*j,2*i
        # Outer edges of southern half
        U.low[J,I] = numpy.maximum( U.low[J,I], ew_ridge_low[j,i] )
        V.low[J,I] = numpy.maximum( V.low[J,I], ew_ridge_low[j,i] )
        V.low[J,I+1] = numpy.maximum( V.low[J,I+1], ew_ridge_low[j,i] )
        U.low[J,I+2] = numpy.maximum( U.low[J,I+2], ew_ridge_low[j,i] )

        # Outer edges of northern half
        U.low[J+1,I] = numpy.maximum( U.low[J+1,I], ew_ridge_low[j,i] )
        V.low[J+2,I] = numpy.maximum( V.low[J+2,I], ew_ridge_low[j,i] )
        V.low[J+2,I+1] = numpy.maximum( V.low[J+2,I+1], ew_ridge_low[j,i] )
        U.low[J+1,I+2] = numpy.maximum( U.low[J+1,I+2], ew_ridge_low[j,i] )

        # Replace E-W ridge
        V.low[J+1,I] = ns_ridge_low_min[j,i]
        V.low[J+1,I+1] = ns_ridge_low_min[j,i]
        # Southern cells
        C.low[J,I] = ns_ridge_low_min[j,i]
        C.low[J,I+1] = ns_ridge_low_min[j,i]
        U.low[J,I+1] = ns_ridge_low_min[j,i]
        # Northern cells
        C.low[J+1,I] = ns_ridge_low_min[j,i]
        C.low[J+1,I+1] = ns_ridge_low_min[j,i]
        U.low[J+1,I+1] = ns_ridge_low_min[j,i]
        print(j.size, " folded")
    def invert_exterior_corners(self):
        """The deepest exterior corner is expanded to fill the coarse cell"""
        # Alias
        C,U,V = self.c_effective,self.u_effective,self.v_effective
        print("Begin invert_exterior_corners")
        # Exterior deep corners
<<<<<<< HEAD
        # d_sw = numpy.maximum( U.low[::2,:-1:2], V.low[:-1:2,::2] )
        # d_se = numpy.maximum( U.low[::2,2::2], V.low[:-1:2,1::2] )
        # d_nw = numpy.maximum( U.low[1::2,:-1:2], V.low[2::2,::2] )
        # d_ne = numpy.maximum( U.low[1::2,2::2], V.low[2::2,1::2] )
        d_sw = numpy.minimum( U.low[::2,:-1:2], V.low[:-1:2,::2] )
        d_se = numpy.minimum( U.low[::2,2::2], V.low[:-1:2,1::2] )
        d_nw = numpy.minimum( U.low[1::2,:-1:2], V.low[2::2,::2] )
        d_ne = numpy.minimum( U.low[1::2,2::2], V.low[2::2,1::2] )
        oppo = numpy.minimum( d_ne, numpy.minimum( d_nw, d_se ) )
=======
        d_sw = numpy.maximum( U.low[::2,:-1:2], V.low[:-1:2,::2] )
        d_se = numpy.maximum( U.low[::2,2::2], V.low[:-1:2,1::2] )
        d_nw = numpy.maximum( U.low[1::2,:-1:2], V.low[2::2,::2] )
        d_ne = numpy.maximum( U.low[1::2,2::2], V.low[2::2,1::2] )
>>>>>>> c2f0c54c
        # Interior sills
        s_sw = numpy.minimum( U.low[::2,1::2], V.low[1::2,::2] )
        s_se = numpy.minimum( U.low[::2,1::2], V.low[1::2,1::2] )
        s_nw = numpy.minimum( U.low[1::2,1::2], V.low[1::2,::2] )
        s_ne = numpy.minimum( U.low[1::2,1::2], V.low[1::2,1::2] )
        # Diagonal ridges from corners
        r_sw = numpy.maximum( U.low[::2,1::2], V.low[1::2,::2] )
        r_se = numpy.maximum( U.low[::2,1::2], V.low[1::2,1::2] )
        r_nw = numpy.maximum( U.low[1::2,1::2], V.low[1::2,::2] )
        r_ne = numpy.maximum( U.low[1::2,1::2], V.low[1::2,1::2] )

        # SW conditions
        oppo = numpy.minimum( d_ne, numpy.minimum( d_nw, d_se ) )
        swj,swi = numpy.nonzero( (d_sw < oppo) & (d_sw < s_sw) ) # SW is deepest corner

        # SE conditions
        oppo = numpy.minimum( d_nw, numpy.minimum( d_ne, d_sw ) )
        sej,sei = numpy.nonzero( (d_se < oppo) & (d_se < s_se) ) # SE is deepest corner

        # NE conditions
        oppo = numpy.minimum( d_sw, numpy.minimum( d_se, d_nw ) )
        nej,nei = numpy.nonzero( (d_ne < oppo) & (d_ne < s_ne) ) # NE is deepest corner

        # NW conditions
        oppo = numpy.minimum( d_se, numpy.minimum( d_sw, d_ne ) )
        nwj,nwi = numpy.nonzero( (d_nw < oppo) & (d_nw < s_nw) ) # NW is deepest corner

        # Apply SW
        j,i,J,I=swj,swi,2*swj,2*swi
        # Deepen interior walls and cells
        U.low[J,I+1] = numpy.minimum( U.low[J,I+1], d_sw[j,i] )
        U.low[J+1,I+1] = numpy.minimum( U.low[J+1,I+1], d_sw[j,i] )
        V.low[J+1,I] = numpy.minimum( V.low[J+1,I], d_sw[j,i] )
        V.low[J+1,I+1] = numpy.minimum( V.low[J+1,I+1], d_sw[j,i] )
        C.low[J,I] = numpy.minimum( C.low[J,I], d_sw[j,i] )
        C.low[J,I+1] = numpy.minimum( C.low[J,I+1], d_sw[j,i] )
        C.low[J+1,I] = numpy.minimum( C.low[J+1,I], d_sw[j,i] )
        C.low[J+1,I+1] = numpy.minimum( C.low[J+1,I+1], d_sw[j,i] )
        # Outer edges
        new_ridge = numpy.minimum( r_se, r_nw )
        V.low[J,I+1] = numpy.maximum( V.low[J,I+1], r_se[j,i] )
        U.low[J,I+2] = numpy.maximum( U.low[J,I+2], r_se[j,i] )
        U.low[J+1,I+2] = numpy.maximum( U.low[J+1,I+2], new_ridge[j,i] )
        V.low[J+2,I+1] = numpy.maximum( V.low[J+2,I+1], new_ridge[j,i] )
        V.low[J+2,I] = numpy.maximum( V.low[J+2,I], r_nw[j,i] )
        U.low[J+1,I] = numpy.maximum( U.low[J+1,I], r_nw[j,i] )
        print("  SW: ", swj.size, " inverted")

        # Apply SE
        j,i,J,I=sej,sei,2*sej,2*sei
        # Deepen interior walls and cells
        U.low[J,I+1] = numpy.minimum( U.low[J,I+1], d_se[j,i] )
        U.low[J+1,I+1] = numpy.minimum( U.low[J+1,I+1], d_se[j,i] )
        V.low[J+1,I] = numpy.minimum( V.low[J+1,I], d_se[j,i] )
        V.low[J+1,I+1] = numpy.minimum( V.low[J+1,I+1], d_se[j,i] )
        C.low[J,I] = numpy.minimum( C.low[J,I], d_se[j,i] )
        C.low[J,I+1] = numpy.minimum( C.low[J,I+1], d_se[j,i] )
        C.low[J+1,I] = numpy.minimum( C.low[J+1,I], d_se[j,i] )
        C.low[J+1,I+1] = numpy.minimum( C.low[J+1,I+1], d_se[j,i] )
        # Outer edges
        new_ridge = numpy.minimum( r_sw, r_ne )
        V.low[J,I] = numpy.maximum( V.low[J,I], r_sw[j,i] )
        U.low[J,I] = numpy.maximum( U.low[J,I], r_sw[j,i] )
        U.low[J+1,I] = numpy.maximum( U.low[J+1,I], new_ridge[j,i] )
        V.low[J+2,I] = numpy.maximum( V.low[J+2,I], new_ridge[j,i] )
        V.low[J+2,I+1] = numpy.maximum( V.low[J+2,I+1], r_ne[j,i] )
        U.low[J+1,I+2] = numpy.maximum( U.low[J+1,I+2], r_ne[j,i] )
        print("  SE: ", sej.size, " inverted")

        # Apply NW
        j,i,J,I=nwj,nwi,2*nwj,2*nwi
        # Deepen interior walls and cells
        U.low[J,I+1] = numpy.minimum( U.low[J,I+1], d_nw[j,i] )
        U.low[J+1,I+1] = numpy.minimum( U.low[J+1,I+1], d_nw[j,i] )
        V.low[J+1,I] = numpy.minimum( V.low[J+1,I], d_nw[j,i] )
        V.low[J+1,I+1] = numpy.minimum( V.low[J+1,I+1], d_nw[j,i] )
        C.low[J,I] = numpy.minimum( C.low[J,I], d_nw[j,i] )
        C.low[J,I+1] = numpy.minimum( C.low[J,I+1], d_nw[j,i] )
        C.low[J+1,I] = numpy.minimum( C.low[J+1,I], d_nw[j,i] )
        C.low[J+1,I+1] = numpy.minimum( C.low[J+1,I+1], d_nw[j,i] )
        # Outer edges
        new_ridge = numpy.minimum( r_ne, r_sw )
        V.low[J+2,I+1] = numpy.maximum( V.low[J+2,I+1], r_ne[j,i] )
        U.low[J+1,I+2] = numpy.maximum( U.low[J+1,I+2], r_ne[j,i] )
        U.low[J,I+2] = numpy.maximum( U.low[J,I+2], new_ridge[j,i] )
        V.low[J,I+1] = numpy.maximum( V.low[J,I+1], new_ridge[j,i] )
        V.low[J,I] = numpy.maximum( V.low[J,I], r_sw[j,i] )
        U.low[J,I] = numpy.maximum( U.low[J,I], r_sw[j,i] )
        print("  NW: ", nwj.size, " inverted")

        # Apply NE
        j,i,J,I=nej,nei,2*nej,2*nei
        # Deepen interior walls and cells
        U.low[J,I+1] = numpy.minimum( U.low[J,I+1], d_ne[j,i] )
        U.low[J+1,I+1] = numpy.minimum( U.low[J+1,I+1], d_ne[j,i] )
        V.low[J+1,I] = numpy.minimum( V.low[J+1,I], d_ne[j,i] )
        V.low[J+1,I+1] = numpy.minimum( V.low[J+1,I+1], d_ne[j,i] )
        C.low[J,I] = numpy.minimum( C.low[J,I], d_ne[j,i] )
        C.low[J,I+1] = numpy.minimum( C.low[J,I+1], d_ne[j,i] )
        C.low[J+1,I] = numpy.minimum( C.low[J+1,I], d_ne[j,i] )
        C.low[J+1,I+1] = numpy.minimum( C.low[J+1,I+1], d_ne[j,i] )
        # Outer edges
        new_ridge = numpy.minimum( r_nw, r_se )
        V.low[J+2,I] = numpy.maximum( V.low[J+2,I], r_nw[j,i] )
        U.low[J+1,I] = numpy.maximum( U.low[J+1,I], r_nw[j,i] )
        U.low[J,I] = numpy.maximum( U.low[J,I], new_ridge[j,i] )
        V.low[J,I] = numpy.maximum( V.low[J,I], new_ridge[j,i] )
        V.low[J,I+1] = numpy.maximum( V.low[J,I+1], r_se[j,i] )
        U.low[J,I+2] = numpy.maximum( U.low[J,I+2], r_se[j,i] )
        print("  NE: ", nej.size, " inverted")
    def diagnose_EW_pathway(self, measure='effective'):
        """Returns deepest EW pathway"""
        wn_to_en, wn_to_es, ws_to_en, ws_to_es = self.diagnose_EW_pathways(measure=measure)
        wn = numpy.minimum( wn_to_en, wn_to_es)
        ws = numpy.minimum( ws_to_en, ws_to_es)
        return numpy.minimum( wn, ws)
    def diagnose_EW_pathways(self, measure='effective'):
        """Returns deepest EW pathway"""
        if measure == 'effective':
            self.u_effective.transpose()
            self.v_effective.transpose()
            self.u_effective,self.v_effective = self.v_effective,self.u_effective
        elif measure == 'simple':
            self.u_simple.transpose()
            self.v_simple.transpose()
            self.u_simple,self.v_simple = self.v_simple,self.u_simple
        else: raise Exception('Unknown "measure"')
        wn_to_en, wn_to_es, ws_to_en, ws_to_es = self.diagnose_NS_pathways(measure=measure)
        if measure == 'effective':
            self.u_effective.transpose()
            self.v_effective.transpose()
            self.u_effective,self.v_effective = self.v_effective,self.u_effective
        elif measure == 'simple':
            self.u_simple.transpose()
            self.v_simple.transpose()
            self.u_simple,self.v_simple = self.v_simple,self.u_simple
        else: raise Exception('Unknown "measure"')
        return wn_to_en.T, wn_to_es.T, ws_to_en.T, ws_to_es.T
    def diagnose_NS_pathway(self, measure='effective'):
        """Returns deepest NS pathway"""
        se_to_ne, se_to_nw, sw_to_ne, sw_to_nw = self.diagnose_NS_pathways(measure=measure)
        sw = numpy.minimum( sw_to_ne, sw_to_nw)
        se = numpy.minimum( se_to_ne, se_to_nw)
        return numpy.minimum( sw, se)
    def diagnose_NS_pathways(self, measure='effective'):
        """Returns NS deep pathways"""
        # Alias
        if measure == 'effective':
            C,U,V = self.c_effective.low,self.u_effective.low,self.v_effective.low
        elif measure == 'simple':
            C,U,V = self.c_simple.low,self.u_simple.low,self.v_simple.low
        else: raise Exception('Unknown "measure"')

        # Cell to immediate north-south exit
        ne_exit = V[2::2,1::2]
        nw_exit = V[2::2,::2]
        se_exit = V[:-1:2,1::2]
        sw_exit = V[:-1:2,::2]
        # Single gate cell to cell
        se_to_ne_1 = V[1::2,1::2]
        sw_to_nw_1 = V[1::2,::2]
        nw_to_ne_1 = U[1::2,1::2]
        ne_to_nw_1 = nw_to_ne_1
        sw_to_se_1 = U[::2,1::2]
        se_to_sw_1 = sw_to_se_1
        # Two gates cell to cell
        a = numpy.maximum( sw_to_se_1, se_to_ne_1 )
        b = numpy.maximum( sw_to_nw_1, nw_to_ne_1 )
        sw_to_ne = numpy.minimum( a, b )
        a = numpy.maximum( se_to_sw_1, sw_to_nw_1 )
        b = numpy.maximum( se_to_ne_1, ne_to_nw_1 )
        se_to_nw = numpy.minimum( a, b )
        # Both paths from south cells to north cells
        se_to_ne = numpy.maximum( se_to_nw, nw_to_ne_1 )
        se_to_ne = numpy.minimum( se_to_ne_1, se_to_ne )
        sw_to_nw = numpy.maximum( sw_to_ne, ne_to_nw_1 )
        sw_to_nw = numpy.minimum( sw_to_nw_1, sw_to_nw )
        # South cells to north exits (replaces previous definitions)
        se_to_ne = numpy.maximum( se_to_ne, ne_exit )
        se_to_nw = numpy.maximum( se_to_nw, nw_exit )
        sw_to_ne = numpy.maximum( sw_to_ne, ne_exit )
        sw_to_nw = numpy.maximum( sw_to_nw, nw_exit )
        # Entrance to exit (replaces previous definitions)
        se_to_ne = numpy.maximum( se_exit, se_to_ne )
        se_to_nw = numpy.maximum( se_exit, se_to_nw )
        sw_to_ne = numpy.maximum( sw_exit, sw_to_ne )
        sw_to_nw = numpy.maximum( sw_exit, sw_to_nw )

        return se_to_ne, se_to_nw, sw_to_ne, sw_to_nw
    def limit_NS_EW_connections(self, ns_deepest_connection, ew_deepest_connection):
        """Modify outer edges to satisfy NS and EW deepest connections"""
        # Alias
        U,V = self.u_effective.low,self.v_effective.low
        n = numpy.minimum( V[2::2,::2], V[2::2,1::2] )
        s = numpy.minimum( V[:-1:2,::2], V[:-1:2,1::2] )
        e = numpy.minimum( U[::2,2::2], U[1::2,2::2] )
        w = numpy.minimum( U[::2,:-1:2], U[1::2,:-1:2] )

        needed = ns_deepest_connection > numpy.maximum( n, s )
        j,i = numpy.nonzero( needed & ( s>=n ) ); J,I=2*j,2*i
        V[J,I] = numpy.maximum( V[J,I], ns_deepest_connection[j,i] )
        V[J,I+1] = numpy.maximum( V[J,I+1], ns_deepest_connection[j,i] )
        j,i = numpy.nonzero( needed & ( s<=n ) ); J,I=2*j,2*i
        V[J+2,I] = numpy.maximum( V[J+2,I], ns_deepest_connection[j,i] )
        V[J+2,I+1] = numpy.maximum( V[J+2,I+1], ns_deepest_connection[j,i] )

        needed = ew_deepest_connection > numpy.maximum( e, w )
        j,i = numpy.nonzero( needed & ( w>=e ) ); J,I=2*j,2*i
        U[J,I] = numpy.maximum( U[J,I], ew_deepest_connection[j,i] )
        U[J+1,I] = numpy.maximum( U[J+1,I], ew_deepest_connection[j,i] )
        j,i = numpy.nonzero( needed & ( w<=e ) ); J,I=2*j,2*i
        U[J,I+2] = numpy.maximum( U[J,I+2], ew_deepest_connection[j,i] )
        U[J+1,I+2] = numpy.maximum( U[J+1,I+2], ew_deepest_connection[j,i] )
    def diagnose_corner_pathways(self, measure='effective'):
        """Returns deepest corner pathways"""
        sw = self.diagnose_SW_pathway(measure=measure)
        # Alias
        if measure == 'effective':
            C,U,V = self.c_effective,self.u_effective,self.v_effective
        elif measure == 'simple':
            C,U,V = self.c_simple,self.u_simple,self.v_simple
        else: raise Exception('Unknown "measure"')

        # Flip in j direction so j=S, i=E
        C.flip(axis=0)
        U.flip(axis=0)
        V.flip(axis=0)
        nw = self.diagnose_SW_pathway(measure=measure)
        nw = numpy.flip(nw, axis=0)
        # Flip in i direction so j=S, i=W
        C.flip(axis=1)
        U.flip(axis=1)
        V.flip(axis=1)
        ne = self.diagnose_SW_pathway(measure=measure)
        ne = numpy.flip(numpy.flip(ne, axis=0), axis=1)
        # Flip in j direction so j=N, i=W
        C.flip(axis=0)
        U.flip(axis=0)
        V.flip(axis=0)
        se = self.diagnose_SW_pathway(measure=measure)
        se = numpy.flip(se, axis=1)
        # Flip in i direction so j=N, i=E
        C.flip(axis=1)
        U.flip(axis=1)
        V.flip(axis=1)
        return sw, se, ne, nw
    def diagnose_SW_pathway(self, measure='effective'):
        """Returns deepest SW pathway"""
        sw_to_sw, sw_to_nw, se_to_sw, se_to_nw = self.diagnose_SW_pathways(measure=measure)
        sw = numpy.minimum( sw_to_sw, sw_to_nw)
        se = numpy.minimum( se_to_sw, se_to_nw)
        return numpy.minimum( sw, se)
    def diagnose_SW_pathways(self, measure='effective'):
        """Returns SW deep pathways"""
        # Alias
        if measure == 'effective':
            C,U,V = self.c_effective.low,self.u_effective.low,self.v_effective.low
        elif measure == 'simple':
            C,U,V = self.c_simple.low,self.u_simple.low,self.v_simple.low
        else: raise Exception('Unknown "measure"')

        # Cell to immediate south/west exit
        w_n_exit = U[1::2,:-1:2]
        w_s_exit = U[::2,:-1:2]
        s_e_exit = V[:-1:2,1::2]
        s_w_exit = V[:-1:2,::2]

        # Single gate ell to cell
        se_to_ne_1 = V[1::2,1::2]
        sw_to_nw_1 = V[1::2,::2]
        nw_to_sw_1 = sw_to_nw_1
        ne_to_nw_1 = U[1::2,1::2]
        nw_to_ne_1 = ne_to_nw_1
        se_to_sw_1 = U[::2,1::2]
        sw_to_se_1 = se_to_sw_1

        se_to_nw_via_ne = numpy.maximum( se_to_ne_1, ne_to_nw_1 )

        sw_to_nw = numpy.maximum( sw_to_se_1, se_to_nw_via_ne )
        sw_to_nw = numpy.minimum( sw_to_nw_1, sw_to_nw )

        se_to_nw_via_sw = numpy.maximum( se_to_sw_1, sw_to_nw_1 )
        se_to_nw = numpy.minimum( se_to_nw_via_sw, se_to_nw_via_ne )

        se_to_sw = numpy.maximum( se_to_nw_via_ne, nw_to_sw_1 )
        se_to_sw = numpy.minimum( se_to_sw, se_to_sw_1 )

        # Entrance to exit
        sw_to_sw = numpy.maximum( s_w_exit, w_s_exit )
        sw_to_nw = numpy.maximum( sw_to_nw, w_n_exit )
        sw_to_nw = numpy.maximum( sw_to_nw, s_w_exit )
        se_to_sw = numpy.maximum( se_to_sw, w_s_exit )
        se_to_sw = numpy.maximum( se_to_sw, s_e_exit )
        se_to_nw = numpy.maximum( se_to_nw, w_n_exit )
        se_to_nw = numpy.maximum( se_to_nw, s_e_exit )

        return sw_to_sw, sw_to_nw, se_to_sw, se_to_nw
    def limit_corner_connections(self, sw_deepest_connection, se_deepest_connection, ne_deepest_connection, nw_deepest_connection):
        """Modify outer edges to satisfy deepest corner connections"""
        # Alias
        U, V = self.u_effective.low, self.v_effective.low
        n = numpy.minimum( V[2::2,::2], V[2::2,1::2] )
        s = numpy.minimum( V[:-1:2,::2], V[:-1:2,1::2] )
        e = numpy.minimum( U[::2,2::2], U[1::2,2::2] )
        w = numpy.minimum( U[::2,:-1:2], U[1::2,:-1:2] )

        needed = sw_deepest_connection > numpy.maximum( s, w )
        j,i = numpy.nonzero( needed & ( s>=w ) ); J,I=2*j,2*i
        V[J,I] = numpy.maximum( V[J,I], sw_deepest_connection[j,i] )
        V[J,I+1] = numpy.maximum( V[J,I+1], sw_deepest_connection[j,i] )
        j,i = numpy.nonzero( needed & ( s<=w ) ); J,I=2*j,2*i
        U[J,I] = numpy.maximum( U[J,I], sw_deepest_connection[j,i] )
        U[J+1,I] = numpy.maximum( U[J+1,I], sw_deepest_connection[j,i] )

        needed = se_deepest_connection > numpy.maximum( s, e )
        j,i = numpy.nonzero( needed & ( s>=e ) ); J,I=2*j,2*i
        V[J,I] = numpy.maximum( V[J,I], se_deepest_connection[j,i] )
        V[J,I+1] = numpy.maximum( V[J,I+1], se_deepest_connection[j,i] )
        j,i = numpy.nonzero( needed & ( s<=e ) ); J,I=2*j,2*i
        U[J,I+2] = numpy.maximum( U[J,I+2], se_deepest_connection[j,i] )
        U[J+1,I+2] = numpy.maximum( U[J+1,I+2], se_deepest_connection[j,i] )

        needed = ne_deepest_connection > numpy.maximum( n, e )
        j,i = numpy.nonzero( needed & ( n>=e ) ); J,I=2*j,2*i
        V[J+2,I] = numpy.maximum( V[J+2,I], ne_deepest_connection[j,i] )
        V[J+2,I+1] = numpy.maximum( V[J+2,I+1], ne_deepest_connection[j,i] )
        j,i = numpy.nonzero( needed & ( n<=e ) ); J,I=2*j,2*i
        U[J,I+2] = numpy.maximum( U[J,I+2], ne_deepest_connection[j,i] )
        U[J+1,I+2] = numpy.maximum( U[J+1,I+2], ne_deepest_connection[j,i] )

        needed = nw_deepest_connection > numpy.maximum( n, w )
        j,i = numpy.nonzero( needed & ( n>=w ) ); J,I=2*j,2*i
        V[J+2,I] = numpy.maximum( V[J+2,I], nw_deepest_connection[j,i] )
        V[J+2,I+1] = numpy.maximum( V[J+2,I+1], nw_deepest_connection[j,i] )
        j,i = numpy.nonzero( needed & ( n<=w ) ); J,I=2*j,2*i
        U[J,I] = numpy.maximum( U[J,I], nw_deepest_connection[j,i] )
        U[J+1,I] = numpy.maximum( U[J+1,I], nw_deepest_connection[j,i] )

    def coarsen(self):
        M = ThinWalls(lon=self.lon[::2,::2],lat=self.lat[::2,::2])
        M.c_simple.ave = self.c_simple.mean4()
        M.c_simple.low = self.c_simple.min4()
        M.c_simple.hgh = self.c_simple.max4()
        M.u_simple.ave =self.u_simple.mean2u()
        M.u_simple.low =self.u_simple.min2u()
        M.u_simple.hgh =self.u_simple.max2u()
        M.v_simple.ave = self.v_simple.mean2v()
        M.v_simple.low = self.v_simple.min2v()
        M.v_simple.hgh = self.v_simple.max2v()
        M.c_effective.ave = self.c_effective.mean4()
        M.c_effective.low = self.c_effective.min4()
        M.c_effective.hgh = self.c_effective.max4()
        M.u_effective.ave =self.u_effective.mean2u()
        M.u_effective.low =self.u_effective.min2u()
        M.u_effective.hgh =self.u_effective.max2u()
        M.v_effective.ave = self.v_effective.mean2v()
        M.v_effective.low = self.v_effective.min2v()
        M.v_effective.hgh = self.v_effective.max2v()
        return M
    def plot(self, axis, thickness=0.2, metric='mean', measure='simple', *args, **kwargs):
        """Plots ThinWalls data."""
        def copy_coord(xy):
            XY = numpy.zeros( (2*self.nj+2,2*self.ni+2) )
            dr = xy[1:,1:] - xy[:-1,:-1]
            dl = xy[:-1,1:] - xy[1:,:-1]

            XY[::2,::2] = xy
            # Reference to the northeast corner of the cell located to the southwest
            XY[2::2,2::2] = XY[2::2,2::2] - dr*thickness/2
            # Southmost row
            XY[0,::2] = XY[0,::2] - numpy.r_[dr[0,:], dr[0,-1]]*thickness/2
            # Westmost column (excluding the southwestmost point)
            XY[2::2,0] = XY[2::2,0] - numpy.r_[dr[1:,0] ,dr[-1,0]]*thickness/2

            XY[1::2,::2] = xy
            # Reference to the southeast corner of the cell located to the northwest
            XY[1:-1:2,2::2] = XY[1:-1:2,2::2] - dl*thickness/2
            # Westmost column
            XY[1::2,0] = XY[1::2,0] - numpy.r_[dl[0,0],  dl[:,0]]*thickness/2
            # Northmost row (excluding the northwestmost point)
            XY[-1,2::2] = XY[-1,2::2] - numpy.r_[dl[-1,1:], dl[-1,-1]]*thickness/2

            XY[::2,1::2] = xy
            # Reference to the northwest corner of the cell located to the southeast
            XY[2::2,1:-1:2] = XY[2::2,1:-1:2] + dl*thickness/2
            # Eastmost column
            XY[::2,-1] = XY[::2,-1] + numpy.r_[dl[:,-1], dl[-1,-1]]*thickness/2
            # Southmost row (excluding the southeastmost point)
            XY[0,1:-1:2] = XY[0,1:-1:2] + numpy.r_[dl[0,0], dl[0,:-1]]*thickness/2

            XY[1::2,1::2] = xy
            # Reference to the southwest corner of the cell located to the northeast
            XY[1:-1:2,1:-1:2] = XY[1:-1:2,1:-1:2] + dr*thickness/2
            # Northmost row
            XY[-1,1::2] = XY[-1,1::2] + numpy.r_[dr[-1,0], dr[-1,:]]*thickness/2
            # Eastmost column (excluding the northeastmost point)
            XY[1:-1:2,-1] = XY[1:-1:2,-1] + numpy.r_[dr[0,-1], dr[:-1,-1]]*thickness/2

            return XY
        lon = copy_coord(self.lon)
        lat = copy_coord(self.lat)
        def pcol_elev(c,u,v):
            tmp = numpy.ma.zeros( (2*self.nj+1,2*self.ni+1) )
            tmp[::2,::2] = numpy.ma.masked # Mask corner values
            tmp[1::2,1::2] = c
            tmp[1::2,::2] = u
            tmp[::2,1::2] = v
            return axis.pcolormesh(lon, lat, tmp, *args, **kwargs)
        if measure=='simple':
            c,u,v = self.c_simple, self.u_simple, self.v_simple
        elif measure=='effective':
            c,u,v = self.c_effective, self.u_effective, self.v_effective
        else: raise Exception('Unknown "measure"')
        if metric=='mean': return pcol_elev( c.ave, u.ave, v.ave )
        elif metric=='min': return pcol_elev( c.low, u.low, v.low )
        elif metric=='max': return pcol_elev( c.hgh, u.hgh, v.hgh )
        else: raise Exception('Unknown "metric"')
    def plot_grid(self, axis, *args, **kwargs):
        """Plots ThinWalls mesh."""
        super().plot(axis, *args, **kwargs)
    def set_edge_to_step_mean(self, tripolar=False):
        """Set elevation of cell edges to step topography."""
        tmp = numpy.zeros(self.shapeu)
        tmp[:,1:-1] = ( self.c_simple.ave[:,:-1] + self.c_simple.ave[:,1:] ) / 2
        if tripolar:
            bnd_w = ( self.c_simple.ave[:,0] + self.c_simple.ave[:,-1] ) / 2
            tmp[:,0] = bnd_w
            tmp[:,-1] = bnd_w
        else:
            tmp[:,0] = self.c_simple.ave[:,0]
            tmp[:,-1] = self.c_simple.ave[:,-1]
        self.u_simple.set_equal( tmp )
        tmp = numpy.zeros(self.shapev)
        tmp[1:-1,:] = ( self.c_simple.ave[:-1,:] + self.c_simple.ave[1:,:] ) / 2
        tmp[0,:] = self.c_simple.ave[0,:]
        if tripolar:
             bnd_n = ( self.c_simple.ave[-1,:self.ni//2] + self.c_simple.ave[-1,self.ni//2:][::-1] ) / 2
             tmp[-1,:] = numpy.r_[bnd_n, bnd_n[::-1]]
        else:
            tmp[-1,:] = self.c_simple.ave[-1,:]
        tmp[0,:] = self.c_simple.ave[0,:]
        self.v_simple.set_equal( tmp )
    def set_edge_to_step_max(self, tripolar=False):
        """Set elevation of cell edges to step topography."""
        tmp = numpy.zeros(self.shapeu)
        tmp[:,1:-1] = numpy.maximum( self.c_simple.ave[:,:-1], self.c_simple.ave[:,1:] )
        if tripolar:
            bnd_w = numpy.maximum( self.c_simple.ave[:,0], self.c_simple.ave[:,-1] )
            tmp[:,0] = bnd_w
            tmp[:,-1] = bnd_w
        else:
            tmp[:,0] = self.c_simple.ave[:,0]
            tmp[:,-1] = self.c_simple.ave[:,-1]
        self.u_simple.set_equal( tmp )
        tmp = numpy.zeros(self.shapev)
        tmp[1:-1,:] = numpy.maximum( self.c_simple.ave[:-1,:], self.c_simple.ave[1:,:] )
        tmp[0,:] = self.c_simple.ave[0,:]
        if tripolar:
             bnd_n = numpy.maximum( self.c_simple.ave[-1,:self.ni//2], self.c_simple.ave[-1,self.ni//2:][::-1] )
             tmp[-1,:] = numpy.r_[bnd_n, bnd_n[::-1]]
        else:
            tmp[-1,:] = self.c_simple.ave[-1,:]
        tmp[0,:] = self.c_simple.ave[0,:]
        self.v_simple.set_equal( tmp )
    def set_edge_to_step_min(self, tripolar=False):
        """Set elevation of cell edges to step topography."""
        tmp = numpy.zeros(self.shapeu)
        tmp[:,1:-1] = numpy.minimum( self.c_simple.ave[:,:-1], self.c_simple.ave[:,1:] )
        if tripolar:
            bnd_w = numpy.minimum( self.c_simple.ave[:,0], self.c_simple.ave[:,-1] )
            tmp[:,0] = bnd_w
            tmp[:,-1] = bnd_w
        else:
            tmp[:,0] = self.c_simple.ave[:,0]
            tmp[:,-1] = self.c_simple.ave[:,-1]
        self.u_simple.set_equal( tmp )
        tmp = numpy.zeros(self.shapev)
        tmp[1:-1,:] = numpy.minimum( self.c_simple.ave[:-1,:], self.c_simple.ave[1:,:] )
        tmp[0,:] = self.c_simple.ave[0,:]
        if tripolar:
            bnd_n = numpy.minimum( self.c_simple.ave[-1,:self.ni//2], self.c_simple.ave[-1,self.ni//2:][::-1] )
            tmp[-1,:] = numpy.r_[bnd_n, bnd_n[::-1]]
        else:
            tmp[-1,:] = self.c_simple.ave[-1,:]
        tmp[0,:] = self.c_simple.ave[0,:]
        self.v_simple.set_equal( tmp )<|MERGE_RESOLUTION|>--- conflicted
+++ resolved
@@ -431,7 +431,6 @@
         C,U,V = self.c_effective,self.u_effective,self.v_effective
         print("Begin invert_exterior_corners")
         # Exterior deep corners
-<<<<<<< HEAD
         # d_sw = numpy.maximum( U.low[::2,:-1:2], V.low[:-1:2,::2] )
         # d_se = numpy.maximum( U.low[::2,2::2], V.low[:-1:2,1::2] )
         # d_nw = numpy.maximum( U.low[1::2,:-1:2], V.low[2::2,::2] )
@@ -440,13 +439,6 @@
         d_se = numpy.minimum( U.low[::2,2::2], V.low[:-1:2,1::2] )
         d_nw = numpy.minimum( U.low[1::2,:-1:2], V.low[2::2,::2] )
         d_ne = numpy.minimum( U.low[1::2,2::2], V.low[2::2,1::2] )
-        oppo = numpy.minimum( d_ne, numpy.minimum( d_nw, d_se ) )
-=======
-        d_sw = numpy.maximum( U.low[::2,:-1:2], V.low[:-1:2,::2] )
-        d_se = numpy.maximum( U.low[::2,2::2], V.low[:-1:2,1::2] )
-        d_nw = numpy.maximum( U.low[1::2,:-1:2], V.low[2::2,::2] )
-        d_ne = numpy.maximum( U.low[1::2,2::2], V.low[2::2,1::2] )
->>>>>>> c2f0c54c
         # Interior sills
         s_sw = numpy.minimum( U.low[::2,1::2], V.low[1::2,::2] )
         s_se = numpy.minimum( U.low[::2,1::2], V.low[1::2,1::2] )
