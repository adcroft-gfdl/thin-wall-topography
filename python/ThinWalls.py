--- conflicted
+++ resolved
@@ -299,16 +299,13 @@
         j,i = numpy.nonzero( V[1::2,::2]>oppo3 )
         V[2*j+1,2*i] = oppo3[j,i]
         print("  W ridge (ave): ", j.size, ' removed')
+        print("  W ridge (ave): ", j.size, ' removed')
         # Find where the E ridge is higher than other 3
         oppo3 = numpy.maximum( V[1::2,::2], numpy.maximum( U[::2,1::2], U[1::2,1::2] ) )
         j,i = numpy.nonzero( V[1::2,1::2]>oppo3 )
         V[2*j+1,2*i+1] = oppo3[j,i]
         print("  E ridge (ave): ", j.size, ' removed')
-<<<<<<< HEAD
     def fold_out_central_ridges(self, er=False):
-=======
-    def fold_out_central_ridges(self):
->>>>>>> 42159576
         """Folded out interior ridges to the sides of the coarse cell"""
         print("Begin fold_out_central_ridges")
         print("  S: ", end="")
@@ -388,7 +385,6 @@
         C.low[J,I+1] = ns_ridge_low_min[j,i]
         U.low[J,I+1] = ns_ridge_low_min[j,i]
         print(j.size, " folded")
-<<<<<<< HEAD
     def fold_out_central_ridge_ns(self):
         """An interior east-west ridge is folded out to the southern outer edges if it
         is the tallest central ridge and the south is the taller half to expand to."""
@@ -431,8 +427,6 @@
         C.low[J+1,I+1] = ns_ridge_low_min[j,i]
         U.low[J+1,I+1] = ns_ridge_low_min[j,i]
         print(j.size, " folded")
-=======
->>>>>>> 42159576
     def invert_exterior_corners(self):
         """The deepest exterior corner is expanded to fill the coarse cell"""
         print("Begin invert_exterior_corners")
@@ -440,7 +434,6 @@
         C,U,V = self.c_effective,self.u_effective,self.v_effective
         print("Begin invert_exterior_corners")
         # Exterior deep corners
-<<<<<<< HEAD
         # d_sw = numpy.maximum( U.low[::2,:-1:2], V.low[:-1:2,::2] )
         # d_se = numpy.maximum( U.low[::2,2::2], V.low[:-1:2,1::2] )
         # d_nw = numpy.maximum( U.low[1::2,:-1:2], V.low[2::2,::2] )
@@ -449,12 +442,6 @@
         d_se = numpy.minimum( U.low[::2,2::2], V.low[:-1:2,1::2] )
         d_nw = numpy.minimum( U.low[1::2,:-1:2], V.low[2::2,::2] )
         d_ne = numpy.minimum( U.low[1::2,2::2], V.low[2::2,1::2] )
-=======
-        d_sw = numpy.maximum( U.low[::2,:-1:2], V.low[:-1:2,::2] )
-        d_se = numpy.maximum( U.low[::2,2::2], V.low[:-1:2,1::2] )
-        d_nw = numpy.maximum( U.low[1::2,:-1:2], V.low[2::2,::2] )
-        d_ne = numpy.maximum( U.low[1::2,2::2], V.low[2::2,1::2] )
->>>>>>> 42159576
         # Interior sills
         s_sw = numpy.minimum( U.low[::2,1::2], V.low[1::2,::2] )
         s_se = numpy.minimum( U.low[::2,1::2], V.low[1::2,1::2] )
@@ -565,11 +552,7 @@
         V.low[J,I+1] = numpy.maximum( V.low[J,I+1], r_se[j,i] )
         U.low[J,I+2] = numpy.maximum( U.low[J,I+2], r_se[j,i] )
         print("  NE: ", nej.size, " inverted")
-<<<<<<< HEAD
     def diagnose_EW_pathway(self, measure='effective'):
-=======
-    def diagnose_EW_pathway(self):
->>>>>>> 42159576
         """Returns deepest EW pathway"""
         wn_to_en, wn_to_es, ws_to_en, ws_to_es = self.diagnose_EW_pathways(measure=measure)
         wn = numpy.minimum( wn_to_en, wn_to_es)
